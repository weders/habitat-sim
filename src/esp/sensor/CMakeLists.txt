--- conflicted
+++ resolved
@@ -22,12 +22,6 @@
 
 if (CUDA_FOUND)
   target_link_libraries(sensor
-<<<<<<< HEAD
-    PUBLIC
-    ${CUDA_LIBRARIES})
-  target_compile_definitions(sensor
-=======
->>>>>>> e39a7594
     PUBLIC
       ${CUDA_LIBRARIES}
   )
