--- conflicted
+++ resolved
@@ -43,22 +43,12 @@
 #include <glog/stl_logging.h>
 #endif
 
-<<<<<<< HEAD
 #define ASSERT(x, ...)                                                         \
   do {                                                                         \
     if (!(x)) {                                                                \
-      std::cout << "Assert failed: " #x << ", " << __FILE__ << ":" << __LINE__ \
+      LOG(ERROR) << "Assert failed: " #x << ", " << __FILE__ << ":" << __LINE__ \
                 << std::endl;                                                  \
-      std::cout << #__VA_ARGS__ << std::endl;                                  \
+      LOG(ERROR) << #__VA_ARGS__ << std::endl;                                  \
       exit(-1);                                                                \
     }                                                                          \
-=======
-#define ASSERT(x, ...)                                              \
-  do {                                                              \
-    if (!(x)) {                                                     \
-      LOG(ERROR) << "Assert failed: " #x << ", " << __FILE__ << ":" \
-                 << __LINE__;                                       \
-      exit(-1);                                                     \
-    }                                                               \
->>>>>>> 26bccd1f
   } while (false)